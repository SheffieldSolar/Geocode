#!/usr/bin/env python3

"""
Geocode various geographical entities including postcodes and LLSOAs. Reverse-geocode to LLSOA or GSP.

- Jamie Taylor <jamie.taylor@sheffield.ac.uk>
- Ethan Jones <ejones18@sheffield.ac.uk>
- First Authored: 2019-10-08
"""

import os
import sys
import logging
from pathlib import Path
import time as TIME
import argparse
from shutil import copyfile
from typing import Optional, Iterable, Tuple, Union, List, Dict, Literal

import pyproj

from .utilities import GenericException
from .cpo import CodePointOpen
from .neso import NationalGrid
from .ons_nrs import ONS_NRS
from .eurostat import Eurostat
from .gmaps import GMaps
from .cache_manager import CacheManager
from .version import __version__

SCRIPT_DIR = Path(os.path.dirname(os.path.realpath(__file__)))


class Geocoder:
    """
    Geocode addresses, postcodes, LLSOAs or Constituencies or reverse-geocode latitudes and
    longitudes.
    """

    def __init__(
        self,
        cache_dir: Optional[Path] = None,
        gmaps_key_file: Optional[Path] = None,
        proxies: Optional[Dict] = None,
        ssl_verify: bool = True,
    ) -> None:
        """
        Geocode addresses, postcodes, LLSOAs or Constituencies or reverse-geocode latitudes and
        longitudes.

        Parameters
        ----------
        `cache_dir` : string
            Optionally specify a directory to use for caching.
        `gmaps_key_file` : string
            Path to an API key file for Google Maps Geocode API.
        `proxies` : Optional[Dict]
            Optionally specify a Dict of proxies for http and https requests in the format:
            {"http": "<address>", "https": "<address>"}
        `ssl_verify` : Boolean
            Set to False to disable SSL verification when downloading data from APIs. Defaults to
            True.
        """
        self.cache_manager = CacheManager(cache_dir)
        self.cache_manager.clear(delete_gmaps_cache=False, old_versions_only=True)
        self.cpo = CodePointOpen(self.cache_manager)
        self.neso = NationalGrid(
            self.cache_manager, proxies=proxies, ssl_verify=ssl_verify
        )
        self.ons_nrs = ONS_NRS(
            self.cache_manager, proxies=proxies, ssl_verify=ssl_verify
        )
        self.eurostat = Eurostat(
            self.cache_manager, proxies=proxies, ssl_verify=ssl_verify
        )
        self.gmaps = GMaps(
            self.cache_manager, gmaps_key_file, proxies=proxies, ssl_verify=ssl_verify
        )
        self.status_codes = {
            0: "Failed",
            1: "Full match with Code Point Open",
            2: "Partial match with Code Point Open",
            3: "Full match with GMaps",
            4: "Partial match with GMaps",
        }

    def __enter__(self):
        """Context manager."""
        return self

    def __exit__(self, type, value, traceback):
        """Context manager."""
        self.gmaps.flush_cache()

    def force_setup(
        self, neso_setup=True, cpo_setup=True, ons_setup=True, eurostat_setup=True
    ):
        """Download all data and setup caches."""
        if neso_setup:
            self.neso.force_setup()
        if cpo_setup:
            self.cpo.force_setup()
        if ons_setup:
            self.ons_nrs.force_setup()
        if eurostat_setup:
            self.eurostat.force_setup()

    def get_dno_regions(self):
        """
        Get the DNO License Area Boundaries from the ESO Data Portal.

        Returns
        -------
        `dno_regions` : dict
            Dict whose keys are the region IDs and whose values are a tuple containing:
            (region_boundary, region_bounds). The region boundary is a Shapely
            Polygon/MultiPolygon and the bounds are a tuple containing (xmin, ymin, xmax, ymax).
        `dno_names` : dict
            Dict whose keys are the region IDs and whose values are a tuple containing:
            (Name, LongName).
        """
        return self.neso._load_dno_boundaries()

    def get_gsp_regions(self, **kwargs):
        """
        Get the GSP / GNode boundaries from the ESO Data Portal API.
        """
        version = kwargs.get("version", "20250109")
        return self.neso.load_gsp_boundaries(version)

    def get_llsoa_boundaries(self):
        """
        Load the LLSOA boundaries, either from local cache if available, else fetch from raw API
        (England and Wales) and packaged data (Scotland).
        """
        return self.ons_nrs._load_llsoa_boundaries()

    def geocode_llsoa(self, llsoa_boundaries):
        """
        Function to geocode a collection of llsoa boundaries into latlons.

        Parameters
        ----------
        `llsoa_boundaries` : iterable of strings
            Specific llsoa boundaries to geocode to latlons
        """
        return self.geocode(llsoa_boundaries, "llsoa")

    def reverse_geocode_llsoa(self, latlons, dz=True, **kwargs):
        """
        Function to reverse geocode a collection of latlons into llsoa boundaries.

        Parameters
        ----------
        `latlons` : iterable of strings
            Specific latlons to geocode to llsoa boundaries.
        `dz` : Boolean
            Indication whether to consider datazones
        `**kwargs`
            Options to pass to the underlying utilities.reverse_geocode method.

        See Also
        --------
        utlities.reverse_geocode : for more information on the kwargs.
        """
        return self.reverse_geocode(latlons, "llsoa", datazones=dz, **kwargs)

    def reverse_geocode_nuts(
        self,
        latlons: List[Tuple[float, float]],
        level: Literal[0, 1, 2, 3],
        year: Literal[2003, 2006, 2010, 2013, 2016, 2021] = 2021,
        **kwargs: Optional[Dict],
    ) -> List[str]:
        """
        Function to reverse geocode a collection of latlons into NUTS boundaries.

        Parameters
        ----------
        `latlons` : iterable of strings
            Specific latlons to geocode to llsoa boundaries.
        `level` : int
            Specify the NUTS level, must be one of [0,1,2,3].
        `year` : int
            Specify the year of NUTS regulation, must be one of [2003,2006,2010,2013,2016,2021],
            defaults to 2021.
        `**kwargs`
            Options to pass to the underlying utilities.reverse_geocode method.

        See Also
        --------
        utlities.reverse_geocode : for more information on the kwargs.
        """
        return self.reverse_geocode(latlons, "nuts", level=level, year=year, **kwargs)

    def geocode_constituency(self, constituencies):
        """
        Function to geocode a collection of constituencies into latlons.

        Parameters
        ----------
        `constituencies` : iterable of strings
            Specific constituencies to geocode to latlons
        """
        return self.geocode(constituencies, "constituency")

    def geocode_local_authority(self, lads):
        """
        Function to geocode a collection of LADs (Local Authority Districts) into latlons.

        Parameters
        ----------
        `lads` : iterable of strings
            Specific LADs to geocode to latlons
        """
        return self.geocode(lads, "lad")

    def reverse_geocode_gsp(self, latlons, **kwargs):
        """
        Function to reverse geocode a collection of latlons into gsp regions.

        Parameters
        ----------
        `latlons` : iterable of strings
            Specific latlons to geocode to gsp regions.
        `**kwargs`
            Options to pass to the underlying utilities.reverse_geocode method.

        See Also
        --------
        utlities.reverse_geocode : for more information on the kwargs.
        """
        return self.reverse_geocode(latlons, "gsp", **kwargs)

    def geocode_postcode(self, postcodes, method="cpo"):
        """
        Function to geocode a collection of postcodes into latlons.

        Parameters
        ----------
        `postcodes` : iterable of strings
            Specific postcodes to geocode to latlons
        """
        return self.geocode(postcodes, "postcode", method=method)

    def geocode(self, entity_ids, entity, **kwargs):
        """
        Geocode a selection of GSP regions, llsoa boundaries, constituencies, LADs, postcodes or
        addresses to latitudes and longitudes.

        Parameters
        ----------
        `entity_ids` : iterable of strings
            The specific entities to Geocode.
        `entity` : string
            Specify the entity type to Geocode from i.e., lad or postcode.
        `**kwargs`
            Options to pass to the underlying geocode method.
        """
        entity = entity.lower()
        if entity == "gsp":
            raise GenericException(f"Entity '{entity}' is not supported.")
        elif entity == "llsoa":
            return self.ons_nrs.geocode_llsoa(llsoa=entity_ids)
        elif entity == "constituency":
            return self.ons_nrs.geocode_constituency(constituency=entity_ids)
        elif entity == "lad":
            return self.ons_nrs.geocode_local_authority(local_authority=entity_ids)
        elif entity == "postcode":
            method = kwargs.get("method", "cpo").lower()
            address = kwargs.get("address", None)
            if address is None:
                if method.replace(" ", "") in ["cpo", "codepointopen"]:
                    return self.cpo.geocode_postcode(postcodes=entity_ids)
                elif method.replace(" ", "") in ["gmaps", "googlemaps"]:
                    return self.gmaps.geocode_postcode(postcode=entity_ids)
            else:
                return self.gmaps.geocode_postcode(postcode=entity_ids, address=address)
        else:
            raise GenericException(f"Entity '{entity}' is not supported.")

    def reverse_geocode(self, latlons, entity, **kwargs):
        """
        Reverse geocode a set of latitudes and longitudes to either GSP regions or llsoa boundaries.

        Parameters
        ----------
        `latlons` : list of tuples
            A list of tuples containing (latitude, longitude).
        `entity` : string
            Specify the entity type to Geocode from i.e., gsp or llsoa.
        `**kwargs`
            Options to pass to the underlying reverse-geocode method, eg., `max_distance`
        """
        entity = entity.lower()
        if entity == "gsp":
            version = kwargs.get("version", "20250109")
<<<<<<< HEAD
            return self.ngeso.reverse_geocode_gsp(latlons, version, **kwargs)
=======
            return self.neso.reverse_geocode_gsp(latlons, version)
>>>>>>> 932c15d9
        elif entity == "llsoa":
            return self.ons_nrs.reverse_geocode_llsoa(latlons=latlons, **kwargs)
        elif entity == "nuts":
            return self.eurostat.reverse_geocode_nuts(latlons=latlons, **kwargs)
        else:
            raise GenericException(f"Entity '{entity}' is not supported.")

    @staticmethod
    def _latlon2bng(
        lons: List[float], lats: List[float]
    ) -> Tuple[List[float], List[float]]:
        """
        Convert latitudes and longitudes (WGS 1984) to Eastings and Northings (a.k.a British
        National Grid a.k.a OSGB 1936).
        Parameters
        ----------
        `lons` : list of floats
            Corresponding longitude co-ordinates in WGS 1984 CRS.
        `lats` : list of floats
            Corresponding latitude co-ordinates in WGS 1984 CRS.
        Returns
        -------
        `eastings` : list of floats or ints
            Easting co-ordinates.
        `northings` : list of floats or ints
            Northing co-ordinates.
        Notes
        -----
        Be careful! This method uses the same convention of ordering (eastings, northings) and
        (lons, lats) as pyproj i.e. (x, y). Elsewhere in this module the convention is typically
        (lats, lons) due to personal preference.
        """
        proj = pyproj.Transformer.from_crs(4326, 27700, always_xy=True)
        eastings, northings = proj.transform(lons, lats)
        return eastings, northings

    @staticmethod
    def _bng2latlon(
        eastings: Iterable[Union[float, int]], northings: Iterable[Union[float, int]]
    ) -> Tuple[List[float], List[float]]:
        """
        Convert Eastings and Northings (a.k.a British National Grid a.k.a OSGB 1936) to latitudes
        and longitudes (WGS 1984).
        Parameters
        ----------
        `eastings` : iterable of floats or ints
            Easting co-ordinates.
        `northings` : iterable of floats or ints
            Northing co-ordinates.
        Returns
        -------
        `lons` : list of floats
            Corresponding longitude co-ordinates in WGS 1984 CRS.
        `lats` : list of floats
            Corresponding latitude co-ordinates in WGS 1984 CRS.
        Notes
        -----
        Be careful! This method uses the same convention of ordering (eastings, northings) and
        (lons, lats) as pyproj i.e. (x, y). Elsewhere in this module the convention is typically
        (lats, lons) due to personal preference.
        """
        proj = pyproj.Transformer.from_crs(27700, 4326, always_xy=True)
        lons, lats = proj.transform(eastings, northings)
        return lons, lats


def parse_options():
    """Parse command line options."""
    parser = argparse.ArgumentParser(
        description=(
            "This is a command line interface (CLI) for "
            f"the Geocode module version {__version__}."
        ),
        epilog="Jamie Taylor & Ethan Jones, 2019-10-08",
    )
    parser.add_argument(
        "--clear-cache",
        dest="clear_cache",
        action="store_true",
        required=False,
        help="Specify to delete the cache files.",
    )
    parser.add_argument(
        "--debug",
        dest="debug",
        action="store_true",
        required=False,
        help="Geocode some sample postcodes/addresses/LLSOAs.",
    )
    parser.add_argument(
        "--setup",
        dest="setup",
        action="store",
        nargs="+",
        default=None,
        required=False,
        help="Force download all datasets to local cache (useful "
        "if running inside a Docker container i.e. run this "
        "as part of image build). Possible values are "
        "'neso', 'cpo', 'ons', 'eurostat' or 'all'.",
    )
    parser.add_argument(
        "--load-cpo-zip",
        dest="cpo_zip",
        action="store",
        type=str,
        required=False,
        default=None,
        metavar="</path/to/zip-file>",
        help="Load the Code Point Open data from a local zip file.",
    )
    parser.add_argument(
        "--load-gmaps-key",
        dest="gmaps_key",
        action="store",
        type=str,
        required=False,
        default=None,
        metavar="<gmaps-api-key>",
        help="Load a Google Maps API key.",
    )
    options = parser.parse_args()

    def handle_options(options):
        if options.setup is not None:
            valid_options = ["neso", "cpo", "ons", "eurostat", "all"]
            options.setup = list(map(str.lower, options.setup))
            if any(s not in valid_options for s in options.setup):
                raise ValueError(
                    f"Invalid value for `--setup` - valid values are {valid_options}"
                )
        return options

    return handle_options(options)


def debug():
    """Useful for debugging code (runs each public method in turn with sample inputs)."""
    logging.info("Running some example code (`--debug`)")
    timerstart = TIME.time()
    sample_llsoas = [
        "E01025397",
        "E01003065",
        "E01017548",
        "E01023301",
        "E01021142",
        "E01019037",
        "E01013873",
        "S00092417",
        "S01012390",
    ]
    logging.info("Geocoding some LSOAs")
    with Geocoder() as geocoder:
        results = geocoder.geocode(entity="llsoa", entity_ids=sample_llsoas)
    logging.info("Time taken: {:.1f} seconds".format(TIME.time() - timerstart))
    for llsoa, (lat, lon) in zip(sample_llsoas, results):
        logging.info("%s :    %s, %s", llsoa, lat, lon)
    sample_latlons = [
        (53.705, -2.328),
        (51.430, -0.093),
        (52.088, -0.457),
        (51.706, -0.036),
        (50.882, 0.169),
        (50.409, -4.672),
        (52.940, -1.146),
        (57.060, -2.874),
        (56.31, -4.0),
    ]
    timerstart = TIME.time()
    logging.info("Reverse geocoding some latlons to LSOAs")
    with Geocoder() as geocoder:
        results = geocoder.reverse_geocode(
            latlons=sample_latlons, entity="llsoa", datazones=True
        )
    logging.info("Time taken: %s seconds", round(TIME.time() - timerstart, 1))
    for (lat, lon), llsoa in zip(sample_latlons, results):
        logging.info("%s, %s :    %s", lat, lon, llsoa)
    sample_file = SCRIPT_DIR.joinpath("sample_latlons.txt")
    with open(sample_file) as fid:
        sample_latlons = [
            tuple(map(float, line.strip().split(","))) for line in fid if line.strip()
        ][:10]
    timerstart = TIME.time()
    logging.info("Reverse geocoding some latlons to GSPs")
    with Geocoder() as geocoder:
        results = geocoder.reverse_geocode(latlons=sample_latlons, entity="gsp")
    logging.info("Time taken: %s seconds", round(TIME.time() - timerstart, 1))
    for (lat, lon), region_id in zip(sample_latlons, results):
        logging.info("%s, %s :    %s", lat, lon, region_id)
    sample_constituencies = [
        "Berwickshire Roxburgh and Selkirk",
        "Argyll and Bute",
        "Inverness Nairn Badenoch and Strathspey",
        "Dumfries and Galloway",
    ]
    timerstart = TIME.time()
    logging.info("Geocoding some constituencies")
    with Geocoder() as geocoder:
        results = geocoder.geocode(
            entity="constituency", entity_ids=sample_constituencies
        )
    logging.info("Time taken: %s seconds", round(TIME.time() - timerstart, 1))
    for constituency, (lat, lon) in zip(sample_constituencies, results):
        logging.info("%s :    %s, %s", constituency, lat, lon)
    sample_file = SCRIPT_DIR.joinpath("sample_postcodes.txt")
    with open(sample_file) as fid:
        postcodes = [line.strip() for line in fid if line.strip()][:10]
    timerstart = TIME.time()
    logging.info("Geocoding some postcodes")
    with Geocoder() as geocoder:
        results = geocoder.geocode(entity="postcode", entity_ids=postcodes)
    logging.info("Time taken: %s seconds", round(TIME.time() - timerstart, 1))
    for postcode, (lat, lon, status) in zip(postcodes, results):
        logging.info(
            "%s :    %s, %s    -> %s", postcode, lat, lon, geocoder.status_codes[status]
        )


def main():
    """Run the Command Line Interface."""
    options = parse_options()
    if options.clear_cache:
        geocoder = Geocoder()
        geocoder.cache_manager.clear()
    if options.cpo_zip is not None:
        logging.info("Updating Code Point Open data")
        with Geocoder() as geocoder:
            copyfile(options.cpo_zip, geocoder.cpo.cpo_zipfile)
            logging.debug(
                "Copied file '%s' to '%s'", options.cpo_zip, geocoder.cpo.cpo_zipfile
            )
            geocoder.cpo._load(force_reload=True)
        logging.info("Finished updating Code Point Open data")
    if options.gmaps_key is not None:
        logging.info("Loading GMaps key")
        with Geocoder() as geocoder:
            with open(geocoder.gmaps.gmaps_key_file, "w") as fid:
                fid.write(options.gmaps_key)
            if geocoder.gmaps._load_key() == options.gmaps_key:
                logging.info("GMaps key saved to '%s'", geocoder.gmaps.gmaps_key_file)
    if options.setup is not None:
        neso_setup = "neso" in options.setup or "all" in options.setup
        cpo_setup = "cpo" in options.setup or "all" in options.setup
        ons_setup = "ons" in options.setup or "all" in options.setup
        eurostat_setup = "eurostat" in options.setup or "all" in options.setup
        logging.info("Running forced setup")
        with Geocoder() as geocoder:
            geocoder.force_setup(
                neso_setup=neso_setup,
                cpo_setup=cpo_setup,
                ons_setup=ons_setup,
                eurostat_setup=eurostat_setup,
            )
    if options.debug:
        debug()


if __name__ == "__main__":
    DEFAULT_FMT = (
        "%(asctime)s [%(levelname)s] [%(filename)s:%(funcName)s] - %(message)s"
    )
    FMT = os.environ.get("GEOCODE_LOGGING_FMT", DEFAULT_FMT)
    DATEFMT = os.environ.get("GEOCODE_LOGGING_DATEFMT", "%Y-%m-%dT%H:%M:%SZ")
    logging.basicConfig(
        format=FMT, datefmt=DATEFMT, level=os.environ.get("LOGLEVEL", "INFO")
    )
    main()<|MERGE_RESOLUTION|>--- conflicted
+++ resolved
@@ -295,11 +295,7 @@
         entity = entity.lower()
         if entity == "gsp":
             version = kwargs.get("version", "20250109")
-<<<<<<< HEAD
-            return self.ngeso.reverse_geocode_gsp(latlons, version, **kwargs)
-=======
-            return self.neso.reverse_geocode_gsp(latlons, version)
->>>>>>> 932c15d9
+            return self.neso.reverse_geocode_gsp(latlons, version, **kwargs)
         elif entity == "llsoa":
             return self.ons_nrs.reverse_geocode_llsoa(latlons=latlons, **kwargs)
         elif entity == "nuts":
